--- conflicted
+++ resolved
@@ -15,11 +15,7 @@
 ### 使用
 
 ```js
-<<<<<<< HEAD
-import {Print} from '@univer/sheets-plugin-print'
-=======
-impport {Print} from '@univerjs/sheets-plugin-print'
->>>>>>> b9ba0b61
+import { Print } from '@univerjs/sheets-plugin-print';
 
 const univerSheet = new UniverSheet();
 univerSheet.installPlugin(new Print());
