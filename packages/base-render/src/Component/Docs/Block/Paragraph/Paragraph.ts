<<<<<<< HEAD
import { ColumnSeparatorType, Context, IBullet, IDrawing, IDrawings, IElementsOrder, IParagraph, Nullable, ParagraphElementType, PositionedObjectLayoutType } from '@univer/core';
=======
import { ColumnSeparatorType, SheetContext, IBullet, IDrawing, IDrawings, IElementsOrder, IParagraph, ParagraphElementType, PositionedObjectLayoutType } from '@univer/core';
>>>>>>> 4564fed5
import { dealWidthBullet, dealWidthInlineDrawing, dealWidthTextRun } from '.';
import { createSkeletonPage, getLastNotFullColumnInfo, setColumnFullState } from '../..';
import {
    BreakType,
    IDocumentSkeletonBullet,
    IDocumentSkeletonDrawing,
    IDocumentSkeletonPage,
    IParagraphConfig,
    ISectionBreakConfig,
    ISkeletonResourceReference,
} from '../../../..';

export function dealWidthParagraph(
    blockId: string,
    paragraph: IParagraph,
    curPage: IDocumentSkeletonPage,
    sectionBreakConfig: ISectionBreakConfig,
    skeletonResourceReference: ISkeletonResourceReference,
    context?: SheetContext
): IDocumentSkeletonPage[] {
    const {
        pageNumberStart,
        pageSize = {
            w: Infinity,
            h: Infinity,
        },

        marginRight = 0,
        marginLeft = 0,

        columnProperties = [],
        columnSeparatorType = ColumnSeparatorType.NONE,
        contentDirection,
        sectionType,
        sectionTypeNext,
        textDirection,
        lists,
        drawings = {},
        fontLocale,
    } = sectionBreakConfig;

    const { elements, elementOrder, paragraphStyle = {}, bullet } = paragraph;

    // const paragraphAffectSkeDrawings = _changeDrawingToSkeletonFormat(drawingIds, drawings);

    // curPage.skeDrawings = paragraphAffectSkeDrawings;

    const { skeHeaders, skeFooters, skeListLevel, blockAnchor } = skeletonResourceReference;

    // const pageWidth = pageSize.w || Infinity;
    // const pageHeight = pageSize.h || Infinity;

    // const headerAndFooterAffectSkeDrawings = new Map([
    //     ...(skeHeaders?.get(curPage.headerId)?.get(pageWidth)?.skeDrawings || []),
    //     ...(skeFooters?.get(curPage.footerId)?.get(pageWidth)?.skeDrawings || []),
    // ]);

    // curPage.skeDrawings = affectSkeDrawings; // 加入本段落的对象

    const paragraphConfig: IParagraphConfig = {
        blockId,
        paragraphStyle,
        // paragraphAffectSkeDrawings,
        skeHeaders,
        skeFooters,
        blockAnchor,
    };

    const pages = [curPage];
    let lastPage = curPage;

    // if (pageSize.h === Infinity) {
    //     // 无需分页的情况，适合表格单元格或者类似notion的block布局
    // }

    // if (curPage.sections.length > 0) {
    //     // 处理接上一页的情况
    //     let columnHeight = _getColumnHeight(curPage);
    //     curPage.skeDrawings;

    //     return [];
    // }

    const paragraphAffectSkeDrawings: Map<string, IDocumentSkeletonDrawing> = new Map();
    const listLevelAncestors = _getListLevelAncestors(bullet, skeListLevel); // 取得列表所有level的缓存
    const bulletSkeleton = dealWidthBullet(bullet, lists, listLevelAncestors, fontLocale, context); // 生成bullet
    _updateListLevelAncestors(bullet, bulletSkeleton, skeListLevel); // 更新最新的level缓存列表
    paragraphConfig.bulletSkeleton = bulletSkeleton;

    // let currentLine = createSkeletonLine({ ...paragraphConfig, bulletSkeleton, affectSkeDrawings: affectAllSkeDrawings });
    // 处理1列的情况
    // 如果下一节是连续的，则按照1列进行计算，计算结果返回后，用来预估列高度，然后在接来下的流程进行二次计算
    elementOrder.forEach((elementOrderItem: IElementsOrder, elementIndex: number) => {
        const { elementId, paragraphElementType } = elementOrderItem;
        const element = elements[elementId];
        const { tr: textRun, st, ed } = element;
        let currentPages: IDocumentSkeletonPage[] = [];
        if (paragraphElementType === ParagraphElementType.TEXT_RUN && textRun) {
            currentPages = dealWidthTextRun(textRun, elementIndex, sectionBreakConfig, lastPage, { ...paragraphConfig, paragraphAffectSkeDrawings }, fontLocale);
        } else if (paragraphElementType === ParagraphElementType.DRAWING) {
            const drawingOrigin = drawings[elementId];
            if (drawingOrigin.layoutType === PositionedObjectLayoutType.INLINE) {
                currentPages = dealWidthInlineDrawing(drawingOrigin, elementIndex, sectionBreakConfig, lastPage, paragraphConfig, fontLocale);
            } else {
                paragraphAffectSkeDrawings.set(elementId, _getDrawingSkeletonFormat(drawingOrigin));
            }
        } else if (paragraphElementType === ParagraphElementType.PAGE_BREAK) {
            // 换页标识，换页后还在同一个节内
            currentPages = [createSkeletonPage(sectionBreakConfig, skeletonResourceReference, _getNextPageNumber(lastPage), BreakType.PAGE)];
            paragraphAffectSkeDrawings.clear();
        } else if (element.et === ParagraphElementType.COLUMN_BREAK) {
            // 换列标识，还在同一个节内
            const columnInfo = getLastNotFullColumnInfo(lastPage);

            if (columnInfo && !columnInfo.isLast) {
                setColumnFullState(columnInfo.column, true);
            } else {
                currentPages = [createSkeletonPage(sectionBreakConfig, skeletonResourceReference, _getNextPageNumber(lastPage), BreakType.COLUMN)];
            }
        }

        lastPage = _checkAndPush(pages, currentPages); // The layout engine does not have a page break, so it does not need to be added to the page array
    });

    return pages;
}

function _getListLevelAncestors(bullet?: IBullet, listLevel?: Map<string, IDocumentSkeletonBullet[]>): Array<Nullable<IDocumentSkeletonBullet>> | undefined {
    if (!bullet || !listLevel) {
        return;
    }

    const { listId, nestingLevel } = bullet;

    const sameList = listLevel?.get(listId);

    let level = nestingLevel;

    if (level < 0) {
        level = 0;
    }

    const listLevelAncestors: Array<Nullable<IDocumentSkeletonBullet>> = [];

    for (let i = level; i >= 0; i--) {
        const bs = sameList?.[i];
        listLevelAncestors[i] = bs || null;
    }

    // console.log('SymbolByBesting', sameList, listLevelAncestors, level, listId, listLevel);

    return listLevelAncestors;
}

function _updateListLevelAncestors(bullet?: IBullet, bulletSkeleton?: IDocumentSkeletonBullet, listLevel?: Map<string, IDocumentSkeletonBullet[]>) {
    if (!bullet || !bulletSkeleton) {
        return;
    }

    const { listId, nestingLevel } = bullet;

    const cacheItem: IDocumentSkeletonBullet[] = [...(listLevel?.get(listId) || [])];

    // [[nestingLevel, bulletSkeleton]];

    cacheItem[nestingLevel] = bulletSkeleton;

    cacheItem.splice(nestingLevel + 1); // 文档自上而下渲染，如果一个level被更新，则它以下的level数据的startIndex就要重置

    listLevel?.set(listId, cacheItem);
}

function _changeDrawingToSkeletonFormat(drawingIds: string[], drawings: IDrawings): Map<string, IDocumentSkeletonDrawing> {
    const skeDrawings: Map<string, IDocumentSkeletonDrawing> = new Map();
    drawingIds.forEach((objectId) => {
        const drawingOrigin = drawings[objectId];
        drawingOrigin && skeDrawings.set(objectId, _getDrawingSkeletonFormat(drawingOrigin));
    });
    return skeDrawings;
}

function _getDrawingSkeletonFormat(drawingOrigin: IDrawing) {
    const objectId = drawingOrigin.objectId;
    return {
        objectId,
        aLeft: 0,
        aTop: 0,
        width: 0,
        height: 0,
        angle: 0,
        initialState: false,
        drawingOrigin,
    };
}

function _checkAndPush(pages: IDocumentSkeletonPage[], currentPages: IDocumentSkeletonPage[]) {
    const curLast = pages.slice(-1)[0];
    const newFirst = currentPages[0];
    if (curLast === newFirst) {
        if (currentPages.length === 1) {
            return curLast;
        }
        currentPages.unshift();
    }

    pages.push(...currentPages);

    return pages.slice(-1)[0];
}

// function _getAllSkeDrawings(curPage: IDocumentSkeletonPage, pageWidth: number, skeletonResourceReference: ISkeletonResourceReference, paragraphAffectSkeDrawings: Map<string, IDocumentSkeletonDrawing>) {
//     const { skeHeaders, skeFooters, skeListLevel } = skeletonResourceReference;
//     const affectAllSkeDrawings = new Map([
//         ...(skeHeaders?.get(curPage.headerId)?.get(pageWidth)?.skeDrawings || []),
//         ...(skeFooters?.get(curPage.footerId)?.get(pageWidth)?.skeDrawings || []),
//         ...paragraphAffectSkeDrawings,
//     ]);
// }

function _getNextPageNumber(lastPage: IDocumentSkeletonPage) {
    return lastPage.pageNumber + 1;
}
<|MERGE_RESOLUTION|>--- conflicted
+++ resolved
@@ -1,227 +1,234 @@
-<<<<<<< HEAD
-import { ColumnSeparatorType, Context, IBullet, IDrawing, IDrawings, IElementsOrder, IParagraph, Nullable, ParagraphElementType, PositionedObjectLayoutType } from '@univer/core';
-=======
-import { ColumnSeparatorType, SheetContext, IBullet, IDrawing, IDrawings, IElementsOrder, IParagraph, ParagraphElementType, PositionedObjectLayoutType } from '@univer/core';
->>>>>>> 4564fed5
-import { dealWidthBullet, dealWidthInlineDrawing, dealWidthTextRun } from '.';
-import { createSkeletonPage, getLastNotFullColumnInfo, setColumnFullState } from '../..';
-import {
-    BreakType,
-    IDocumentSkeletonBullet,
-    IDocumentSkeletonDrawing,
-    IDocumentSkeletonPage,
-    IParagraphConfig,
-    ISectionBreakConfig,
-    ISkeletonResourceReference,
-} from '../../../..';
-
-export function dealWidthParagraph(
-    blockId: string,
-    paragraph: IParagraph,
-    curPage: IDocumentSkeletonPage,
-    sectionBreakConfig: ISectionBreakConfig,
-    skeletonResourceReference: ISkeletonResourceReference,
-    context?: SheetContext
-): IDocumentSkeletonPage[] {
-    const {
-        pageNumberStart,
-        pageSize = {
-            w: Infinity,
-            h: Infinity,
-        },
-
-        marginRight = 0,
-        marginLeft = 0,
-
-        columnProperties = [],
-        columnSeparatorType = ColumnSeparatorType.NONE,
-        contentDirection,
-        sectionType,
-        sectionTypeNext,
-        textDirection,
-        lists,
-        drawings = {},
-        fontLocale,
-    } = sectionBreakConfig;
-
-    const { elements, elementOrder, paragraphStyle = {}, bullet } = paragraph;
-
-    // const paragraphAffectSkeDrawings = _changeDrawingToSkeletonFormat(drawingIds, drawings);
-
-    // curPage.skeDrawings = paragraphAffectSkeDrawings;
-
-    const { skeHeaders, skeFooters, skeListLevel, blockAnchor } = skeletonResourceReference;
-
-    // const pageWidth = pageSize.w || Infinity;
-    // const pageHeight = pageSize.h || Infinity;
-
-    // const headerAndFooterAffectSkeDrawings = new Map([
-    //     ...(skeHeaders?.get(curPage.headerId)?.get(pageWidth)?.skeDrawings || []),
-    //     ...(skeFooters?.get(curPage.footerId)?.get(pageWidth)?.skeDrawings || []),
-    // ]);
-
-    // curPage.skeDrawings = affectSkeDrawings; // 加入本段落的对象
-
-    const paragraphConfig: IParagraphConfig = {
-        blockId,
-        paragraphStyle,
-        // paragraphAffectSkeDrawings,
-        skeHeaders,
-        skeFooters,
-        blockAnchor,
-    };
-
-    const pages = [curPage];
-    let lastPage = curPage;
-
-    // if (pageSize.h === Infinity) {
-    //     // 无需分页的情况，适合表格单元格或者类似notion的block布局
-    // }
-
-    // if (curPage.sections.length > 0) {
-    //     // 处理接上一页的情况
-    //     let columnHeight = _getColumnHeight(curPage);
-    //     curPage.skeDrawings;
-
-    //     return [];
-    // }
-
-    const paragraphAffectSkeDrawings: Map<string, IDocumentSkeletonDrawing> = new Map();
-    const listLevelAncestors = _getListLevelAncestors(bullet, skeListLevel); // 取得列表所有level的缓存
-    const bulletSkeleton = dealWidthBullet(bullet, lists, listLevelAncestors, fontLocale, context); // 生成bullet
-    _updateListLevelAncestors(bullet, bulletSkeleton, skeListLevel); // 更新最新的level缓存列表
-    paragraphConfig.bulletSkeleton = bulletSkeleton;
-
-    // let currentLine = createSkeletonLine({ ...paragraphConfig, bulletSkeleton, affectSkeDrawings: affectAllSkeDrawings });
-    // 处理1列的情况
-    // 如果下一节是连续的，则按照1列进行计算，计算结果返回后，用来预估列高度，然后在接来下的流程进行二次计算
-    elementOrder.forEach((elementOrderItem: IElementsOrder, elementIndex: number) => {
-        const { elementId, paragraphElementType } = elementOrderItem;
-        const element = elements[elementId];
-        const { tr: textRun, st, ed } = element;
-        let currentPages: IDocumentSkeletonPage[] = [];
-        if (paragraphElementType === ParagraphElementType.TEXT_RUN && textRun) {
-            currentPages = dealWidthTextRun(textRun, elementIndex, sectionBreakConfig, lastPage, { ...paragraphConfig, paragraphAffectSkeDrawings }, fontLocale);
-        } else if (paragraphElementType === ParagraphElementType.DRAWING) {
-            const drawingOrigin = drawings[elementId];
-            if (drawingOrigin.layoutType === PositionedObjectLayoutType.INLINE) {
-                currentPages = dealWidthInlineDrawing(drawingOrigin, elementIndex, sectionBreakConfig, lastPage, paragraphConfig, fontLocale);
-            } else {
-                paragraphAffectSkeDrawings.set(elementId, _getDrawingSkeletonFormat(drawingOrigin));
-            }
-        } else if (paragraphElementType === ParagraphElementType.PAGE_BREAK) {
-            // 换页标识，换页后还在同一个节内
-            currentPages = [createSkeletonPage(sectionBreakConfig, skeletonResourceReference, _getNextPageNumber(lastPage), BreakType.PAGE)];
-            paragraphAffectSkeDrawings.clear();
-        } else if (element.et === ParagraphElementType.COLUMN_BREAK) {
-            // 换列标识，还在同一个节内
-            const columnInfo = getLastNotFullColumnInfo(lastPage);
-
-            if (columnInfo && !columnInfo.isLast) {
-                setColumnFullState(columnInfo.column, true);
-            } else {
-                currentPages = [createSkeletonPage(sectionBreakConfig, skeletonResourceReference, _getNextPageNumber(lastPage), BreakType.COLUMN)];
-            }
-        }
-
-        lastPage = _checkAndPush(pages, currentPages); // The layout engine does not have a page break, so it does not need to be added to the page array
-    });
-
-    return pages;
-}
-
-function _getListLevelAncestors(bullet?: IBullet, listLevel?: Map<string, IDocumentSkeletonBullet[]>): Array<Nullable<IDocumentSkeletonBullet>> | undefined {
-    if (!bullet || !listLevel) {
-        return;
-    }
-
-    const { listId, nestingLevel } = bullet;
-
-    const sameList = listLevel?.get(listId);
-
-    let level = nestingLevel;
-
-    if (level < 0) {
-        level = 0;
-    }
-
-    const listLevelAncestors: Array<Nullable<IDocumentSkeletonBullet>> = [];
-
-    for (let i = level; i >= 0; i--) {
-        const bs = sameList?.[i];
-        listLevelAncestors[i] = bs || null;
-    }
-
-    // console.log('SymbolByBesting', sameList, listLevelAncestors, level, listId, listLevel);
-
-    return listLevelAncestors;
-}
-
-function _updateListLevelAncestors(bullet?: IBullet, bulletSkeleton?: IDocumentSkeletonBullet, listLevel?: Map<string, IDocumentSkeletonBullet[]>) {
-    if (!bullet || !bulletSkeleton) {
-        return;
-    }
-
-    const { listId, nestingLevel } = bullet;
-
-    const cacheItem: IDocumentSkeletonBullet[] = [...(listLevel?.get(listId) || [])];
-
-    // [[nestingLevel, bulletSkeleton]];
-
-    cacheItem[nestingLevel] = bulletSkeleton;
-
-    cacheItem.splice(nestingLevel + 1); // 文档自上而下渲染，如果一个level被更新，则它以下的level数据的startIndex就要重置
-
-    listLevel?.set(listId, cacheItem);
-}
-
-function _changeDrawingToSkeletonFormat(drawingIds: string[], drawings: IDrawings): Map<string, IDocumentSkeletonDrawing> {
-    const skeDrawings: Map<string, IDocumentSkeletonDrawing> = new Map();
-    drawingIds.forEach((objectId) => {
-        const drawingOrigin = drawings[objectId];
-        drawingOrigin && skeDrawings.set(objectId, _getDrawingSkeletonFormat(drawingOrigin));
-    });
-    return skeDrawings;
-}
-
-function _getDrawingSkeletonFormat(drawingOrigin: IDrawing) {
-    const objectId = drawingOrigin.objectId;
-    return {
-        objectId,
-        aLeft: 0,
-        aTop: 0,
-        width: 0,
-        height: 0,
-        angle: 0,
-        initialState: false,
-        drawingOrigin,
-    };
-}
-
-function _checkAndPush(pages: IDocumentSkeletonPage[], currentPages: IDocumentSkeletonPage[]) {
-    const curLast = pages.slice(-1)[0];
-    const newFirst = currentPages[0];
-    if (curLast === newFirst) {
-        if (currentPages.length === 1) {
-            return curLast;
-        }
-        currentPages.unshift();
-    }
-
-    pages.push(...currentPages);
-
-    return pages.slice(-1)[0];
-}
-
-// function _getAllSkeDrawings(curPage: IDocumentSkeletonPage, pageWidth: number, skeletonResourceReference: ISkeletonResourceReference, paragraphAffectSkeDrawings: Map<string, IDocumentSkeletonDrawing>) {
-//     const { skeHeaders, skeFooters, skeListLevel } = skeletonResourceReference;
-//     const affectAllSkeDrawings = new Map([
-//         ...(skeHeaders?.get(curPage.headerId)?.get(pageWidth)?.skeDrawings || []),
-//         ...(skeFooters?.get(curPage.footerId)?.get(pageWidth)?.skeDrawings || []),
-//         ...paragraphAffectSkeDrawings,
-//     ]);
-// }
-
-function _getNextPageNumber(lastPage: IDocumentSkeletonPage) {
-    return lastPage.pageNumber + 1;
-}
+import {
+    ColumnSeparatorType,
+    SheetContext,
+    IBullet,
+    IDrawing,
+    IDrawings,
+    IElementsOrder,
+    IParagraph,
+    Nullable,
+    ParagraphElementType,
+    PositionedObjectLayoutType,
+} from '@univer/core';
+import { dealWidthBullet, dealWidthInlineDrawing, dealWidthTextRun } from '.';
+import { createSkeletonPage, getLastNotFullColumnInfo, setColumnFullState } from '../..';
+import {
+    BreakType,
+    IDocumentSkeletonBullet,
+    IDocumentSkeletonDrawing,
+    IDocumentSkeletonPage,
+    IParagraphConfig,
+    ISectionBreakConfig,
+    ISkeletonResourceReference,
+} from '../../../..';
+
+export function dealWidthParagraph(
+    blockId: string,
+    paragraph: IParagraph,
+    curPage: IDocumentSkeletonPage,
+    sectionBreakConfig: ISectionBreakConfig,
+    skeletonResourceReference: ISkeletonResourceReference,
+    context?: SheetContext
+): IDocumentSkeletonPage[] {
+    const {
+        pageNumberStart,
+        pageSize = {
+            w: Infinity,
+            h: Infinity,
+        },
+
+        marginRight = 0,
+        marginLeft = 0,
+
+        columnProperties = [],
+        columnSeparatorType = ColumnSeparatorType.NONE,
+        contentDirection,
+        sectionType,
+        sectionTypeNext,
+        textDirection,
+        lists,
+        drawings = {},
+        fontLocale,
+    } = sectionBreakConfig;
+
+    const { elements, elementOrder, paragraphStyle = {}, bullet } = paragraph;
+
+    // const paragraphAffectSkeDrawings = _changeDrawingToSkeletonFormat(drawingIds, drawings);
+
+    // curPage.skeDrawings = paragraphAffectSkeDrawings;
+
+    const { skeHeaders, skeFooters, skeListLevel, blockAnchor } = skeletonResourceReference;
+
+    // const pageWidth = pageSize.w || Infinity;
+    // const pageHeight = pageSize.h || Infinity;
+
+    // const headerAndFooterAffectSkeDrawings = new Map([
+    //     ...(skeHeaders?.get(curPage.headerId)?.get(pageWidth)?.skeDrawings || []),
+    //     ...(skeFooters?.get(curPage.footerId)?.get(pageWidth)?.skeDrawings || []),
+    // ]);
+
+    // curPage.skeDrawings = affectSkeDrawings; // 加入本段落的对象
+
+    const paragraphConfig: IParagraphConfig = {
+        blockId,
+        paragraphStyle,
+        // paragraphAffectSkeDrawings,
+        skeHeaders,
+        skeFooters,
+        blockAnchor,
+    };
+
+    const pages = [curPage];
+    let lastPage = curPage;
+
+    // if (pageSize.h === Infinity) {
+    //     // 无需分页的情况，适合表格单元格或者类似notion的block布局
+    // }
+
+    // if (curPage.sections.length > 0) {
+    //     // 处理接上一页的情况
+    //     let columnHeight = _getColumnHeight(curPage);
+    //     curPage.skeDrawings;
+
+    //     return [];
+    // }
+
+    const paragraphAffectSkeDrawings: Map<string, IDocumentSkeletonDrawing> = new Map();
+    const listLevelAncestors = _getListLevelAncestors(bullet, skeListLevel); // 取得列表所有level的缓存
+    const bulletSkeleton = dealWidthBullet(bullet, lists, listLevelAncestors, fontLocale, context); // 生成bullet
+    _updateListLevelAncestors(bullet, bulletSkeleton, skeListLevel); // 更新最新的level缓存列表
+    paragraphConfig.bulletSkeleton = bulletSkeleton;
+
+    // let currentLine = createSkeletonLine({ ...paragraphConfig, bulletSkeleton, affectSkeDrawings: affectAllSkeDrawings });
+    // 处理1列的情况
+    // 如果下一节是连续的，则按照1列进行计算，计算结果返回后，用来预估列高度，然后在接来下的流程进行二次计算
+    elementOrder.forEach((elementOrderItem: IElementsOrder, elementIndex: number) => {
+        const { elementId, paragraphElementType } = elementOrderItem;
+        const element = elements[elementId];
+        const { tr: textRun, st, ed } = element;
+        let currentPages: IDocumentSkeletonPage[] = [];
+        if (paragraphElementType === ParagraphElementType.TEXT_RUN && textRun) {
+            currentPages = dealWidthTextRun(textRun, elementIndex, sectionBreakConfig, lastPage, { ...paragraphConfig, paragraphAffectSkeDrawings }, fontLocale);
+        } else if (paragraphElementType === ParagraphElementType.DRAWING) {
+            const drawingOrigin = drawings[elementId];
+            if (drawingOrigin.layoutType === PositionedObjectLayoutType.INLINE) {
+                currentPages = dealWidthInlineDrawing(drawingOrigin, elementIndex, sectionBreakConfig, lastPage, paragraphConfig, fontLocale);
+            } else {
+                paragraphAffectSkeDrawings.set(elementId, _getDrawingSkeletonFormat(drawingOrigin));
+            }
+        } else if (paragraphElementType === ParagraphElementType.PAGE_BREAK) {
+            // 换页标识，换页后还在同一个节内
+            currentPages = [createSkeletonPage(sectionBreakConfig, skeletonResourceReference, _getNextPageNumber(lastPage), BreakType.PAGE)];
+            paragraphAffectSkeDrawings.clear();
+        } else if (element.et === ParagraphElementType.COLUMN_BREAK) {
+            // 换列标识，还在同一个节内
+            const columnInfo = getLastNotFullColumnInfo(lastPage);
+
+            if (columnInfo && !columnInfo.isLast) {
+                setColumnFullState(columnInfo.column, true);
+            } else {
+                currentPages = [createSkeletonPage(sectionBreakConfig, skeletonResourceReference, _getNextPageNumber(lastPage), BreakType.COLUMN)];
+            }
+        }
+
+        lastPage = _checkAndPush(pages, currentPages); // The layout engine does not have a page break, so it does not need to be added to the page array
+    });
+
+    return pages;
+}
+
+function _getListLevelAncestors(bullet?: IBullet, listLevel?: Map<string, IDocumentSkeletonBullet[]>): Array<Nullable<IDocumentSkeletonBullet>> | undefined {
+    if (!bullet || !listLevel) {
+        return;
+    }
+
+    const { listId, nestingLevel } = bullet;
+
+    const sameList = listLevel?.get(listId);
+
+    let level = nestingLevel;
+
+    if (level < 0) {
+        level = 0;
+    }
+
+    const listLevelAncestors: Array<Nullable<IDocumentSkeletonBullet>> = [];
+
+    for (let i = level; i >= 0; i--) {
+        const bs = sameList?.[i];
+        listLevelAncestors[i] = bs || null;
+    }
+
+    // console.log('SymbolByBesting', sameList, listLevelAncestors, level, listId, listLevel);
+
+    return listLevelAncestors;
+}
+
+function _updateListLevelAncestors(bullet?: IBullet, bulletSkeleton?: IDocumentSkeletonBullet, listLevel?: Map<string, IDocumentSkeletonBullet[]>) {
+    if (!bullet || !bulletSkeleton) {
+        return;
+    }
+
+    const { listId, nestingLevel } = bullet;
+
+    const cacheItem: IDocumentSkeletonBullet[] = [...(listLevel?.get(listId) || [])];
+
+    // [[nestingLevel, bulletSkeleton]];
+
+    cacheItem[nestingLevel] = bulletSkeleton;
+
+    cacheItem.splice(nestingLevel + 1); // 文档自上而下渲染，如果一个level被更新，则它以下的level数据的startIndex就要重置
+
+    listLevel?.set(listId, cacheItem);
+}
+
+function _changeDrawingToSkeletonFormat(drawingIds: string[], drawings: IDrawings): Map<string, IDocumentSkeletonDrawing> {
+    const skeDrawings: Map<string, IDocumentSkeletonDrawing> = new Map();
+    drawingIds.forEach((objectId) => {
+        const drawingOrigin = drawings[objectId];
+        drawingOrigin && skeDrawings.set(objectId, _getDrawingSkeletonFormat(drawingOrigin));
+    });
+    return skeDrawings;
+}
+
+function _getDrawingSkeletonFormat(drawingOrigin: IDrawing) {
+    const objectId = drawingOrigin.objectId;
+    return {
+        objectId,
+        aLeft: 0,
+        aTop: 0,
+        width: 0,
+        height: 0,
+        angle: 0,
+        initialState: false,
+        drawingOrigin,
+    };
+}
+
+function _checkAndPush(pages: IDocumentSkeletonPage[], currentPages: IDocumentSkeletonPage[]) {
+    const curLast = pages.slice(-1)[0];
+    const newFirst = currentPages[0];
+    if (curLast === newFirst) {
+        if (currentPages.length === 1) {
+            return curLast;
+        }
+        currentPages.unshift();
+    }
+
+    pages.push(...currentPages);
+
+    return pages.slice(-1)[0];
+}
+
+// function _getAllSkeDrawings(curPage: IDocumentSkeletonPage, pageWidth: number, skeletonResourceReference: ISkeletonResourceReference, paragraphAffectSkeDrawings: Map<string, IDocumentSkeletonDrawing>) {
+//     const { skeHeaders, skeFooters, skeListLevel } = skeletonResourceReference;
+//     const affectAllSkeDrawings = new Map([
+//         ...(skeHeaders?.get(curPage.headerId)?.get(pageWidth)?.skeDrawings || []),
+//         ...(skeFooters?.get(curPage.footerId)?.get(pageWidth)?.skeDrawings || []),
+//         ...paragraphAffectSkeDrawings,
+//     ]);
+// }
+
+function _getNextPageNumber(lastPage: IDocumentSkeletonPage) {
+    return lastPage.pageNumber + 1;
+}