--- conflicted
+++ resolved
@@ -6,11 +6,7 @@
 import { Fx } from './View/FormulaBar';
 import { SlotComponentProps } from './Controller/SlotController';
 import { IToolbarItemProps } from './Controller';
-<<<<<<< HEAD
-import {zh,en} from './Locale';
-=======
 import { zh, en } from './Locale';
->>>>>>> 1f245da1
 
 export class SheetUIPlugin extends Plugin<SheetUIPluginObserve, Context> {
     private _appUIController: AppUIController;
@@ -43,7 +39,7 @@
          */
         this.getLocale().load({
             zh,
-            en
+            en,
         });
         // const locale = this.getGlobalContext().getLocale().getCurrentLocale();
         // console.info(`./Locale/${locale}`);
