--- conflicted
+++ resolved
@@ -241,9 +241,8 @@
     return (
         <>
             <div className={sClassName} ref={selectorRef}>
-<<<<<<< HEAD
                 <TextEditor
-                    value={rangeValue}
+                    value={value}
                     isSingleChoice={isSingleChoice}
                     openForSheetUnitId={openForSheetUnitId}
                     openForSheetSubUnitId={openForSheetSubUnitId}
@@ -255,9 +254,6 @@
                     canvasStyle={{ fontSize: 10 }}
                     className={styles.rangeSelectorEditor}
                 />
-=======
-                <TextEditor value={value} isSingleChoice={isSingleChoice} openForSheetUnitId={openForSheetUnitId} openForSheetSubUnitId={openForSheetSubUnitId} onValid={onEditorValid} onActive={onEditorActive} onChange={handleTextValueChange} id={id} onlyInputRange={true} canvasStyle={{ fontSize: 10 }} className={styles.rangeSelectorEditor} />
->>>>>>> 7b0280df
                 <Tooltip title={localeService.t('rangeSelector.buttonTooltip')} placement="bottom">
                     <button className={styles.rangeSelectorIcon} onClick={handleOpenModal}>
                         <SelectRangeSingle />
