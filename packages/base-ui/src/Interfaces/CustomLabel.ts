--- conflicted
+++ resolved
@@ -21,11 +21,8 @@
     icon?: string;
     value?: string;
     label: string | ICustomComponent | ComponentChildren;
-<<<<<<< HEAD
     display?: DisplayTypes;
-=======
     onChange?: (e: Event) => void;
->>>>>>> a5aac536
 }
 
 export interface CustomLabelComponent extends BaseComponent<IBaseCustomLabelProps> {
