--- conflicted
+++ resolved
@@ -1,30 +1,19 @@
-import { createIdentifier, IDisposable } from '@wendellhu/redi';
-<<<<<<< HEAD
-=======
-import { Observable } from 'rxjs';
-import { ComponentChildren } from 'preact';
-import { IShortcutService } from '../shortcut/shorcut.service';
-import { ICustomLabelType } from '../../Interfaces/CustomLabel';
+import { IDisposable, createIdentifier } from '@wendellhu/redi';
+import { Disposable, toDisposable } from '@univerjs/core';
+import { IShortcutService } from '../shortcut/shortcut.service';
 import { BaseSelectChildrenProps } from '../../Components/Select/Select';
 
-export type OneOrMany<T> = T | T[];
-
-export const enum MenuPosition {
-    TOOLBAR,
-    CONTEXT_MENU,
-}
+import { IDisplayMenuItem, IMenuItem, MenuPosition } from './menu';
 
 // eslint-disable-next-line @typescript-eslint/no-explicit-any
 export interface IMenuItemState {
     id: string;
->>>>>>> d0b3da9b
 
-import { Disposable, toDisposable } from '@univerjs/core';
+    disabled?: boolean;
+    hidden?: boolean;
+    checked?: boolean;
+}
 
-<<<<<<< HEAD
-import { IShortcutService } from '../shortcut/shortcut.service';
-import { IMenuItem, MenuPosition } from './menu';
-=======
 // TODO@Dushusir  remove CustomLabelProps and CustomLabel in rightMenuUIController after migrate new UI system
 
 interface CustomLabelProps {
@@ -40,35 +29,6 @@
     name: string;
     props?: CustomLabelProps;
 }
-
-export interface IMenuItem {
-    id: string;
-    menu: OneOrMany<MenuPosition>;
-    subMenus?: string[]; // submenu id list
-    parentId?: string; // if it is submenu
-    label?: string | ICustomLabelType | ComponentChildren;
-
-    title: string;
-    icon?: string;
-    tooltip?: string;
-    description?: string;
-
-    hidden$?: Observable<boolean>;
-    activated$?: Observable<boolean>;
-    disabled$?: Observable<boolean>;
-}
->>>>>>> d0b3da9b
-
-/**
- * @internal
- */
-export type IDisplayMenuItem<T extends IMenuItem> = T & {
-    /** MenuService get responsible shortcut and display on the UI. */
-    shortcut?: string;
-
-    /** Composed menu structure by the menu service. */
-    subMenuItems?: Array<IDisplayMenuItem<IMenuItem>>; // TODO@wzhudev: related mechanism is not implemented yet
-};
 
 export const IMenuService = createIdentifier<IMenuService>('univer.menu-service');
 
@@ -134,12 +94,8 @@
         });
     }
 
-<<<<<<< HEAD
-    getMenuItems(positions: MenuPosition): Array<IDisplayMenuItem<IMenuItem>> {
-=======
-    getMenuItems(positions: MenuPosition): IDisplayMenuItem[] {
+    getMenuItems(positions: MenuPosition): Array<IDisplayMenuItem<any>> {
         // TODO: @wzhudev: compose shortcut to returned menu items.
->>>>>>> d0b3da9b
         if (this._menuByPositions.has(positions)) {
             return [...this._menuByPositions.get(positions)!.values()].filter((menu) => !menu.parentId).map((menu) => this.getDisplayMenuItems(menu));
         }
