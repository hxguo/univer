import { CommandManager, ContextBase, ISheetActionData, SheetActionBase } from '@univerjs/core';
import { BaseComponentProps } from '@univerjs/base-ui';

import { SheetPlugin } from '../SheetPlugin';
<<<<<<< HEAD
import { IShowToolbarConfig } from '../Model';
import { SheetContainer } from '../View/UI/SheetContainer';
=======
import { IShowToolBarConfig } from '../Model';
>>>>>>> 4968181d
import { IHideRightMenuConfig } from './RightMenuController';
// All skins' less file

export interface IShowContainerConfig {
    outerLeft?: boolean;

    outerRight?: boolean;

    header?: boolean;

    footer?: boolean;

    innerLeft?: boolean;

    innerRight?: boolean;

    frozenHeaderLT?: boolean;

    frozenHeaderRT?: boolean;

    frozenHeaderLM?: boolean;

    frozenContent?: boolean;

    infoBar?: boolean;

    formulaBar?: boolean;

    countBar?: boolean;

    sheetBar?: boolean;

    // Whether to show the toolbar
    toolbar?: boolean;

    rightMenu?: boolean;

    contentSplit?: boolean | string;
}

export interface ILayout {
    sheetContainerConfig?: IShowContainerConfig;
    toolbarConfig?: IShowToolbarConfig;
    rightMenuConfig?: IHideRightMenuConfig;
}

export interface ISheetPluginConfigBase {
    layout: ILayout;
}

export interface BaseSheetContainerConfig extends BaseComponentProps, ISheetPluginConfigBase {
    container: HTMLElement;
    skin: string;
    onDidMount: () => void;
    context: ContextBase;
}

export class SheetContainerController {
    private _plugin: SheetPlugin;

    constructor(plugin: SheetPlugin) {
        this._plugin = plugin;

        this._initialize();
    }

    private _initialize() {
        // Monitor all command changes and automatically trigger the refresh of the canvas
        CommandManager.getCommandObservers().add(({ actions }) => {
            const plugin: SheetPlugin = this._plugin;

            if (!plugin) return;
            if (!actions || actions.length === 0) return;
            const action = actions[0] as SheetActionBase<ISheetActionData, ISheetActionData, void>;

            const currentUnitId = plugin.context.getWorkBook().getUnitId();
            const actionUnitId = action.getWorkBook().getUnitId();

            if (currentUnitId !== actionUnitId) return;

            // Only the currently active worksheet needs to be refreshed
            const worksheet = action.getWorkBook().getActiveSheet();
            if (worksheet) {
                try {
                    const canvasView = plugin.getCanvasView();
                    if (canvasView) {
                        canvasView.updateToSheet(worksheet);
                        plugin.getMainComponent().makeDirty(true);
                    }
                } catch (error) {
                    console.info(error);
                }
            }
        });
    }
}
<|MERGE_RESOLUTION|>--- conflicted
+++ resolved
@@ -1,106 +1,101 @@
-import { CommandManager, ContextBase, ISheetActionData, SheetActionBase } from '@univerjs/core';
-import { BaseComponentProps } from '@univerjs/base-ui';
-
-import { SheetPlugin } from '../SheetPlugin';
-<<<<<<< HEAD
-import { IShowToolbarConfig } from '../Model';
-import { SheetContainer } from '../View/UI/SheetContainer';
-=======
-import { IShowToolBarConfig } from '../Model';
->>>>>>> 4968181d
-import { IHideRightMenuConfig } from './RightMenuController';
-// All skins' less file
-
-export interface IShowContainerConfig {
-    outerLeft?: boolean;
-
-    outerRight?: boolean;
-
-    header?: boolean;
-
-    footer?: boolean;
-
-    innerLeft?: boolean;
-
-    innerRight?: boolean;
-
-    frozenHeaderLT?: boolean;
-
-    frozenHeaderRT?: boolean;
-
-    frozenHeaderLM?: boolean;
-
-    frozenContent?: boolean;
-
-    infoBar?: boolean;
-
-    formulaBar?: boolean;
-
-    countBar?: boolean;
-
-    sheetBar?: boolean;
-
-    // Whether to show the toolbar
-    toolbar?: boolean;
-
-    rightMenu?: boolean;
-
-    contentSplit?: boolean | string;
-}
-
-export interface ILayout {
-    sheetContainerConfig?: IShowContainerConfig;
-    toolbarConfig?: IShowToolbarConfig;
-    rightMenuConfig?: IHideRightMenuConfig;
-}
-
-export interface ISheetPluginConfigBase {
-    layout: ILayout;
-}
-
-export interface BaseSheetContainerConfig extends BaseComponentProps, ISheetPluginConfigBase {
-    container: HTMLElement;
-    skin: string;
-    onDidMount: () => void;
-    context: ContextBase;
-}
-
-export class SheetContainerController {
-    private _plugin: SheetPlugin;
-
-    constructor(plugin: SheetPlugin) {
-        this._plugin = plugin;
-
-        this._initialize();
-    }
-
-    private _initialize() {
-        // Monitor all command changes and automatically trigger the refresh of the canvas
-        CommandManager.getCommandObservers().add(({ actions }) => {
-            const plugin: SheetPlugin = this._plugin;
-
-            if (!plugin) return;
-            if (!actions || actions.length === 0) return;
-            const action = actions[0] as SheetActionBase<ISheetActionData, ISheetActionData, void>;
-
-            const currentUnitId = plugin.context.getWorkBook().getUnitId();
-            const actionUnitId = action.getWorkBook().getUnitId();
-
-            if (currentUnitId !== actionUnitId) return;
-
-            // Only the currently active worksheet needs to be refreshed
-            const worksheet = action.getWorkBook().getActiveSheet();
-            if (worksheet) {
-                try {
-                    const canvasView = plugin.getCanvasView();
-                    if (canvasView) {
-                        canvasView.updateToSheet(worksheet);
-                        plugin.getMainComponent().makeDirty(true);
-                    }
-                } catch (error) {
-                    console.info(error);
-                }
-            }
-        });
-    }
-}
+import { CommandManager, ContextBase, ISheetActionData, SheetActionBase } from '@univerjs/core';
+import { BaseComponentProps } from '@univerjs/base-ui';
+
+import { SheetPlugin } from '../SheetPlugin';
+import { IShowToolbarConfig } from '../Model';
+import { IHideRightMenuConfig } from './RightMenuController';
+// All skins' less file
+
+export interface IShowContainerConfig {
+    outerLeft?: boolean;
+
+    outerRight?: boolean;
+
+    header?: boolean;
+
+    footer?: boolean;
+
+    innerLeft?: boolean;
+
+    innerRight?: boolean;
+
+    frozenHeaderLT?: boolean;
+
+    frozenHeaderRT?: boolean;
+
+    frozenHeaderLM?: boolean;
+
+    frozenContent?: boolean;
+
+    infoBar?: boolean;
+
+    formulaBar?: boolean;
+
+    countBar?: boolean;
+
+    sheetBar?: boolean;
+
+    // Whether to show the toolbar
+    toolbar?: boolean;
+
+    rightMenu?: boolean;
+
+    contentSplit?: boolean | string;
+}
+
+export interface ILayout {
+    sheetContainerConfig?: IShowContainerConfig;
+    toolbarConfig?: IShowToolbarConfig;
+    rightMenuConfig?: IHideRightMenuConfig;
+}
+
+export interface ISheetPluginConfigBase {
+    layout: ILayout;
+}
+
+export interface BaseSheetContainerConfig extends BaseComponentProps, ISheetPluginConfigBase {
+    container: HTMLElement;
+    skin: string;
+    onDidMount: () => void;
+    context: ContextBase;
+}
+
+export class SheetContainerController {
+    private _plugin: SheetPlugin;
+
+    constructor(plugin: SheetPlugin) {
+        this._plugin = plugin;
+
+        this._initialize();
+    }
+
+    private _initialize() {
+        // Monitor all command changes and automatically trigger the refresh of the canvas
+        CommandManager.getCommandObservers().add(({ actions }) => {
+            const plugin: SheetPlugin = this._plugin;
+
+            if (!plugin) return;
+            if (!actions || actions.length === 0) return;
+            const action = actions[0] as SheetActionBase<ISheetActionData, ISheetActionData, void>;
+
+            const currentUnitId = plugin.context.getWorkBook().getUnitId();
+            const actionUnitId = action.getWorkBook().getUnitId();
+
+            if (currentUnitId !== actionUnitId) return;
+
+            // Only the currently active worksheet needs to be refreshed
+            const worksheet = action.getWorkBook().getActiveSheet();
+            if (worksheet) {
+                try {
+                    const canvasView = plugin.getCanvasView();
+                    if (canvasView) {
+                        canvasView.updateToSheet(worksheet);
+                        plugin.getMainComponent().makeDirty(true);
+                    }
+                } catch (error) {
+                    console.info(error);
+                }
+            }
+        });
+    }
+}