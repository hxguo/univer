--- conflicted
+++ resolved
@@ -17,18 +17,10 @@
 import { IUniverInstanceService } from '@univerjs/core';
 import { IRenderManagerService } from '@univerjs/engine-render';
 import type { BaseObject, IBoundRectNoAngle, Viewport } from '@univerjs/engine-render';
-<<<<<<< HEAD
-import { IPopupService } from '@univerjs/ui/services/popup/popup.service.js';
-import type { IDisposable } from '@wendellhu/redi';
-import { Inject } from '@wendellhu/redi';
-import { VIEWPORT_KEY } from '../common/keys';
-import { getViewportByCell } from '../common/utils';
-=======
 import { IGlobalPopupManagerService } from '@univerjs/ui';
 import type { IDisposable } from '@wendellhu/redi';
 import { Inject } from '@wendellhu/redi';
 import { getViewportByCell, transformBound2OffsetBound } from '../common/utils';
->>>>>>> bd3ba5cd
 import { SheetSkeletonManagerService } from './sheet-skeleton-manager.service';
 
 interface ICanvasPopup {
@@ -40,11 +32,7 @@
 
 export class CanvasPopManagerService {
     constructor(
-<<<<<<< HEAD
-        @Inject(IPopupService) private readonly _popupService: IPopupService,
-=======
         @Inject(IGlobalPopupManagerService) private readonly _globalPopupManagerService: IGlobalPopupManagerService,
->>>>>>> bd3ba5cd
         @IRenderManagerService private readonly _renderManagerService: IRenderManagerService,
         @IUniverInstanceService private readonly _univerInstanceService: IUniverInstanceService,
         @Inject(SheetSkeletonManagerService) private readonly _sheetSkeletonManagerService: SheetSkeletonManagerService
