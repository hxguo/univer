--- conflicted
+++ resolved
@@ -21,7 +21,6 @@
 import type { ISetRangeValuesMutationParams } from '@univerjs/sheets';
 import { SetRangeValuesMutation, SetRangeValuesUndoMutationFactory } from '@univerjs/sheets';
 import type { IAccessor } from '@wendellhu/redi';
-import type { Scene } from '@univerjs/engine-render';
 import { VIEWPORT_KEY } from './keys';
 
 export function checkCellContentInRanges(worksheet: Worksheet, ranges: IRange[]): boolean {
@@ -94,7 +93,6 @@
     return redoMatrix;
 }
 
-<<<<<<< HEAD
 export function getCellIndexByOffsetWithMerge(offsetX: number, offsetY: number, scene: Scene, skeleton: SpreadsheetSkeleton) {
     const activeViewport = scene.getActiveViewportByCoord(
         Vector2.FromArray([offsetX, offsetY])
@@ -127,7 +125,8 @@
     };
 
     return params;
-=======
+}
+
 export function getViewportByCell(row: number, column: number, scene: Scene, worksheet: Worksheet) {
     const freeze = worksheet.getFreeze();
     if (!freeze || (freeze.startRow <= 0 && freeze.startColumn <= 0)) {
@@ -149,5 +148,4 @@
     if (row > freeze.startRow && column <= freeze.startColumn) {
         return scene.getViewport(VIEWPORT_KEY.VIEW_MAIN_LEFT);
     }
->>>>>>> 35952213
 }