/**
 * Copyright 2023-present DreamNum Inc.
 *
 * Licensed under the Apache License, Version 2.0 (the "License");
 * you may not use this file except in compliance with the License.
 * You may obtain a copy of the License at
 *
 *     http://www.apache.org/licenses/LICENSE-2.0
 *
 * Unless required by applicable law or agreed to in writing, software
 * distributed under the License is distributed on an "AS IS" BASIS,
 * WITHOUT WARRANTIES OR CONDITIONS OF ANY KIND, either express or implied.
 * See the License for the specific language governing permissions and
 * limitations under the License.
 */

import { IUniverInstanceService, LocaleService, Plugin, PluginType } from '@univerjs/core';
import type { Dependency } from '@wendellhu/redi';
import { Inject, Injector } from '@wendellhu/redi';
import { filter } from 'rxjs/operators';

import { SHEET_UI_PLUGIN_NAME } from './basics';
import { ActiveWorksheetController } from './controllers/active-worksheet/active-worksheet.controller';
import { AutoFillController } from './controllers/auto-fill.controller';
import { AutoHeightController } from './controllers/auto-height.controller';
import { SheetClipboardController } from './controllers/clipboard/clipboard.controller';
import { SheetContextMenuController } from './controllers/contextmenu/contextmenu.controller';
import { EditingController } from './controllers/editor/editing.controller';
import { EndEditController } from './controllers/editor/end-edit.controller';
import { FormulaEditorController } from './controllers/editor/formula-editor.controller';
import { StartEditController } from './controllers/editor/start-edit.controller';
import { EditorBridgeController } from './controllers/editor-bridge.controller';
import { FormatPainterController } from './controllers/format-painter/format-painter.controller';
import { FreezeController } from './controllers/freeze.controller';
import { HeaderMenuController } from './controllers/header-menu.controller';
import { HeaderMoveController } from './controllers/header-move.controller';
import { HeaderResizeController } from './controllers/header-resize.controller';
import { HeaderUnhideController } from './controllers/header-unhide.controller';
import { MarkSelectionController } from './controllers/mark-selection.controller';
import { MoveRangeController } from './controllers/move-range.controller';
import { ScrollController } from './controllers/scroll.controller';
import { SelectionController } from './controllers/selection.controller';
import { SheetRenderController } from './controllers/sheet-render.controller';
import { SheetUIController } from './controllers/sheet-ui.controller';
import { StatusBarController } from './controllers/status-bar.controller';
import { ZoomController } from './controllers/zoom.controller';
import { zhCN } from './locale';
import { AutoFillService, IAutoFillService } from './services/auto-fill/auto-fill.service';
import { ISheetClipboardService, SheetClipboardService } from './services/clipboard/clipboard.service';
import { CellEditorManagerService, ICellEditorManagerService } from './services/editor/cell-editor-manager.service';
import {
    FormulaEditorManagerService,
    IFormulaEditorManagerService,
} from './services/editor/formula-editor-manager.service';
import { EditorBridgeService, IEditorBridgeService } from './services/editor-bridge.service';
import { FormatPainterService, IFormatPainterService } from './services/format-painter/format-painter.service';
import { IMarkSelectionService, MarkSelectionService } from './services/mark-selection/mark-selection.service';
import { ScrollManagerService } from './services/scroll-manager.service';
import { ISelectionRenderService, SelectionRenderService } from './services/selection/selection-render.service';
import { ISheetBarService, SheetBarService } from './services/sheet-bar/sheet-bar.service';
import { SheetSkeletonManagerService } from './services/sheet-skeleton-manager.service';
import { ShortcutExperienceService } from './services/shortcut-experience.service';
import { IStatusBarService, StatusBarService } from './services/status-bar.service';
import { SheetCanvasView } from './views/sheet-canvas-view';
<<<<<<< HEAD
import { HoverController } from './controllers/hover.controller';
import { HoverManagerService } from './services/hover-manager.service';
import { CellAlertManagerService } from './services/cell-alert-manager.service';
import { CellAlertController } from './controllers/cell-alert.controller';
import { CellCustomRenderController } from './controllers/cell-custom-render.controller';
=======
>>>>>>> a875a318
import { CanvasPopManagerService } from './services/canvas-pop-manager.service';

export class UniverSheetsUIPlugin extends Plugin {
    static override type = PluginType.Sheet;

    constructor(
        config: undefined,
        @Inject(Injector) override readonly _injector: Injector,
        @Inject(LocaleService) private readonly _localeService: LocaleService,
        @IUniverInstanceService private readonly _currentUniverService: IUniverInstanceService
    ) {
        super(SHEET_UI_PLUGIN_NAME);

        this._localeService.load({
            zhCN,
        });
    }

    override onStarting(injector: Injector): void {
        (
            [
                // views
                [SheetCanvasView],

                // services
                [ShortcutExperienceService],
                [IEditorBridgeService, { useClass: EditorBridgeService }],
                [ISheetClipboardService, { useClass: SheetClipboardService }],
                [ISheetBarService, { useClass: SheetBarService }],
                [IFormatPainterService, { useClass: FormatPainterService }],
                [ICellEditorManagerService, { useClass: CellEditorManagerService }],
                [IFormulaEditorManagerService, { useClass: FormulaEditorManagerService }],
                [IAutoFillService, { useClass: AutoFillService }],
                [ScrollManagerService],
                [SheetSkeletonManagerService],
                [
                    ISelectionRenderService,
                    {
                        useClass: SelectionRenderService,
                    },
                ],
                [IStatusBarService, { useClass: StatusBarService }],
                [IMarkSelectionService, { useClass: MarkSelectionService }],
<<<<<<< HEAD
                [HoverManagerService],
                [CanvasPopManagerService],
                [CellAlertManagerService],
=======
                [CanvasPopManagerService],
>>>>>>> a875a318

                // controllers
                [ActiveWorksheetController],
                [AutoHeightController],
                [EditorBridgeController],
                [EndEditController],
                [FormulaEditorController],
                [FormatPainterController],
                [FreezeController],
                [HeaderMenuController],
                [HeaderMoveController],
                [HeaderResizeController],
                [HeaderUnhideController],
                // [InitializeEditorController],
                [MoveRangeController],
                [ScrollController],
                [SelectionController],
                [SheetClipboardController],
                [SheetContextMenuController],
                [SheetRenderController],
                [SheetUIController],
                [StartEditController],
                [ZoomController],
                [AutoFillController],
                [StatusBarController],
                [EditingController],
                [MarkSelectionController],
                [HoverController],
                [CellAlertController],
                [CellCustomRenderController],
            ] as Dependency[]
        ).forEach((d) => injector.add(d));
    }

    override onReady(): void {
        this._markSheetAsFocused();
    }

    private _markSheetAsFocused() {
        const univerInstanceService = this._currentUniverService;
        univerInstanceService.currentSheet$.pipe(filter((v) => !!v)).subscribe((workbook) => {
            univerInstanceService.focusUniverInstance(workbook!.getUnitId());
        });
    }
}<|MERGE_RESOLUTION|>--- conflicted
+++ resolved
@@ -62,14 +62,11 @@
 import { ShortcutExperienceService } from './services/shortcut-experience.service';
 import { IStatusBarService, StatusBarService } from './services/status-bar.service';
 import { SheetCanvasView } from './views/sheet-canvas-view';
-<<<<<<< HEAD
 import { HoverController } from './controllers/hover.controller';
 import { HoverManagerService } from './services/hover-manager.service';
 import { CellAlertManagerService } from './services/cell-alert-manager.service';
 import { CellAlertController } from './controllers/cell-alert.controller';
 import { CellCustomRenderController } from './controllers/cell-custom-render.controller';
-=======
->>>>>>> a875a318
 import { CanvasPopManagerService } from './services/canvas-pop-manager.service';
 
 export class UniverSheetsUIPlugin extends Plugin {
@@ -113,13 +110,10 @@
                 ],
                 [IStatusBarService, { useClass: StatusBarService }],
                 [IMarkSelectionService, { useClass: MarkSelectionService }],
-<<<<<<< HEAD
                 [HoverManagerService],
                 [CanvasPopManagerService],
                 [CellAlertManagerService],
-=======
                 [CanvasPopManagerService],
->>>>>>> a875a318
 
                 // controllers
                 [ActiveWorksheetController],
