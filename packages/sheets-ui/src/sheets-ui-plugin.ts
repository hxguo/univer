--- conflicted
+++ resolved
@@ -62,16 +62,13 @@
 import { ShortcutExperienceService } from './services/shortcut-experience.service';
 import { IStatusBarService, StatusBarService } from './services/status-bar.service';
 import { SheetCanvasView } from './views/sheet-canvas-view';
-<<<<<<< HEAD
 import { HoverController } from './controllers/hover.controller';
 import { HoverManagerService } from './services/hover-manager.service';
 import { CellAlertManagerService } from './services/cell-alert-manager.service';
 import { CellAlertController } from './controllers/cell-alert.controller';
 import { DropdownManagerService } from './services/dropdown-manager.service';
 import { CellCustomRenderController } from './controllers/cell-custom-render.controller';
-=======
 import { CanvasPopManagerService } from './services/canvas-pop-manager.service';
->>>>>>> 35952213
 
 export class UniverSheetsUIPlugin extends Plugin {
     static override type = PluginType.Sheet;
@@ -114,12 +111,9 @@
                 ],
                 [IStatusBarService, { useClass: StatusBarService }],
                 [IMarkSelectionService, { useClass: MarkSelectionService }],
-<<<<<<< HEAD
                 [HoverManagerService],
                 [CellAlertManagerService],
-=======
                 [CanvasPopManagerService],
->>>>>>> 35952213
 
                 // controllers
                 [ActiveWorksheetController],
